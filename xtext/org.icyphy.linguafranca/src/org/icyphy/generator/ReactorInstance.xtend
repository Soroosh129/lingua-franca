--- conflicted
+++ resolved
@@ -125,13 +125,9 @@
         }
 
         // Instantiate inputs for this reactor instance
-<<<<<<< HEAD
+
         for (inputDecl : definition.reactorClass.toDefinition.allInputs) {
-            if (inputDecl.arraySpec === null) {
-=======
-        for (inputDecl : definition.reactorClass.allInputs) {
             if (inputDecl.widthSpec === null) {
->>>>>>> 946b713c
                 this.inputs.add(new PortInstance(inputDecl, this))
             } else {
                 this.inputs.add(new MultiportInstance(inputDecl, this, generator))
@@ -139,13 +135,8 @@
         }
 
         // Instantiate outputs for this reactor instance
-<<<<<<< HEAD
         for (outputDecl : definition.reactorClass.toDefinition.allOutputs) {
-            if (outputDecl.arraySpec === null) {
-=======
-        for (outputDecl : definition.reactorClass.allOutputs) {
             if (outputDecl.widthSpec === null) {
->>>>>>> 946b713c
                 this.outputs.add(new PortInstance(outputDecl, this))
             } else {
                 this.outputs.add(new MultiportInstance(outputDecl, this, generator))
