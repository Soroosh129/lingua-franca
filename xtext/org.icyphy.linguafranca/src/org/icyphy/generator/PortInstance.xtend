--- conflicted
+++ resolved
@@ -19,20 +19,13 @@
     new(Port definition, ReactorInstance parent) {
         super(definition, parent)
     }
-<<<<<<< HEAD
-    
-    /** The Instantiation AST object from which this was created. */
-    public var Port definition
-    
+        
     /** Set of port instances that receive messages from this port. */
     public HashSet<PortInstance> dependentPorts = new HashSet<PortInstance>();
         
     /** Set of port instances that send messages to this port. */
     public HashSet<PortInstance> dependsOnPorts = new HashSet<PortInstance>();
     
-=======
-        
->>>>>>> 2c096aed
     /** Reaction instances that are triggered by this port. */
     public var dependentReactions = new HashSet<ReactionInstance>();
 
@@ -45,7 +38,6 @@
     public var HashMap<String,Object> properties = new HashMap<String,Object>()
     
     /////////////////////////////////////////////
-<<<<<<< HEAD
     
     /** Add to the dependsOnReactions all the reactions that this port
      *  depends on indirectly through other ports. Do the same for the
@@ -69,16 +61,8 @@
         dependsOnPorts.clear();
     }
     
-    /** Return the full name of this instance, which has the form
-     *  "a.b.c", where "c" is the name of this instance, "b" is the name
-     *  of its parent, and "a" is the name of its parent, stopping
-     *  at the container in main.
-     *  @return The full name of this instance.
-=======
-				
     /** Return the name of this port. 
      *  @return The name of this port.
->>>>>>> 2c096aed
      */
     override String getName() {
     	this.definition.name
