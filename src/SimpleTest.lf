--- conflicted
+++ resolved
@@ -1,9 +1,8 @@
-<<<<<<< HEAD
-target JavaScript;
+target Accessor;
 
 // Periodically produce an output consisting of a count.
 actor Source(period:int(1000)) {
-    clock t(period, 0);
+    clock t(period);
     output y:int;
     constructor {=
         var n = 0;
@@ -13,10 +12,10 @@
         set(y, n);
     =}
 }
+
 // Test input for match to expected sequence.
 // Stop executing when the expected sequence has been matched.
-actor Test(expected:JSON([])) {
-    language CapeCode;
+actor Test(expected:JSON({= [] =})) {
     input x:int;
 
     constructor {=
@@ -24,39 +23,18 @@
     =}
     
     reaction(x) {=
-        if (expected[i] != x) {
-=======
-target Accessor;
-reactor Source(period:int(10)) {
-	output y:int;
-	clock t(period);
-	preamble {=
-		var n = 0;
-	=}
-	reaction(t) -> y {=
-		n = n + 1;
-		set(y, n);
-	=}
-}
-reactor Test(expected:JSON({= [] =})) {
-	input x:int;
-	preamble {=
-		var i = 0;
-	=}
-	reaction(x) {=
-	    var input = get(x);
-		console.log('Test received: ' + input);
+        var input = get(x);
+        console.log('Test received: ' + input);
         if (expected[i] != input) {
->>>>>>> a7c97aa0
             throw "Expected: " + expected[i] + ", but got: " + x;
         }
         i += 1;
         if (i >= expected.length) {
             this.stop();
         }
-	=} 
+    =} 
 }
-<<<<<<< HEAD
+
 // Compose the actors.
 composite Top() {
     a = new Source(period = 10);
@@ -66,11 +44,4 @@
     a.y -> b.x;
 }
 
-start new Top();
-=======
-composite SimpleTest {
-	instance a = Source(period = 100);
-	instance b = Test(expected = {= [1, 2, 3, 4] =});
-	a.y -> b.x;
-}
->>>>>>> a7c97aa0
+start new Top();